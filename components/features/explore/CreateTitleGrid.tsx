--- conflicted
+++ resolved
@@ -51,7 +51,7 @@
   const colorMap = {
     blue: {
       card: isPremium 
-<<<<<<< HEAD
+
         ? "bg-gradient-to-br from-amber-50 to-orange-50 hover:from-amber-100 hover:to-orange-100 dark:from-amber-950 dark:to-orange-950 dark:hover:from-amber-900 dark:hover:to-orange-900 text-amber-700 dark:text-amber-300 border-amber-200 dark:border-amber-800"
         : "bg-blue-100 hover:bg-blue-200 dark:bg-blue-900 dark:hover:bg-blue-800 text-blue-700 dark:text-blue-300 border-blue-200 dark:border-blue-800",
       button: "bg-blue-500 hover:bg-blue-600 text-primary-foreground"
@@ -91,7 +91,7 @@
         ? "bg-gradient-to-br from-amber-50 to-orange-50 hover:from-amber-100 hover:to-orange-100 dark:from-amber-950 dark:to-orange-950 dark:hover:from-amber-900 dark:hover:to-orange-900 text-amber-700 dark:text-amber-300 border-amber-200 dark:border-amber-800"
         : "bg-rose-100 hover:bg-rose-200 dark:bg-rose-900 dark:hover:bg-rose-800 text-rose-700 dark:text-rose-300 border-rose-200 dark:border-rose-800",
       button: "bg-rose-500 hover:bg-rose-600 text-primary-foreground"
-=======
+
         ? "bg-gradient-to-br from-amber-50 via-orange-50 to-yellow-50 hover:from-amber-100 hover:via-orange-100 hover:to-yellow-100 dark:from-amber-950 dark:via-orange-950 dark:to-yellow-950 dark:hover:from-amber-900 dark:hover:via-orange-900 dark:hover:to-yellow-900 border-amber-200 dark:border-amber-700"
         : "bg-gradient-to-br from-blue-50 via-indigo-50 to-purple-50 hover:from-blue-100 hover:via-indigo-100 hover:to-purple-100 dark:from-blue-950 dark:via-indigo-950 dark:to-purple-950 dark:hover:from-blue-900 dark:hover:via-indigo-900 dark:hover:to-purple-900 border-blue-200 dark:border-blue-700",
       icon: isPremium ? "text-amber-600 dark:text-amber-400" : "text-blue-600 dark:text-blue-400",
@@ -138,7 +138,7 @@
         : "bg-gradient-to-br from-rose-50 via-pink-50 to-purple-50 hover:from-rose-100 hover:via-pink-100 hover:to-purple-100 dark:from-rose-950 dark:via-pink-950 dark:to-purple-950 dark:hover:from-rose-900 dark:hover:via-pink-900 dark:hover:to-purple-900 border-rose-200 dark:border-rose-700",
       icon: isPremium ? "text-amber-600 dark:text-amber-400" : "text-rose-600 dark:text-rose-400",
       button: isPremium ? "bg-gradient-to-r from-amber-500 to-orange-500 hover:from-amber-600 hover:to-orange-600" : "bg-gradient-to-r from-rose-500 to-pink-500 hover:from-rose-600 hover:to-pink-600"
->>>>>>> 46fe2eac
+
     }
   };
   
