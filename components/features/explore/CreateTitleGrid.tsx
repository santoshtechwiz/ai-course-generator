--- conflicted
+++ resolved
@@ -1,6 +1,5 @@
 "use client";
 
-<<<<<<< HEAD
 import { useState, useEffect, useMemo } from "react";
 import { motion, AnimatePresence } from "framer-motion";
 import Link from "next/link";
@@ -24,16 +23,6 @@
   CardHeader,
   CardTitle,
 } from "@/components/ui/card";
-=======
-import { useState, useEffect, useMemo } from "react"
-import { motion, AnimatePresence } from "framer-motion"
-import Link from "next/link"
-import Head from "next/head"
-import type { LucideIcon } from "lucide-react"
-import { FileQuestion, BookOpen, PenTool, AlignLeft, Code, FileText, Brain, Info } from "lucide-react"
-import { Button } from "@/components/ui/button"
-import { Card, CardContent, CardFooter, CardHeader, CardTitle } from "@/components/ui/card"
->>>>>>> a09f696e
 import {
   Dialog,
   DialogContent,
@@ -41,17 +30,12 @@
   DialogTitle,
   DialogDescription,
   DialogFooter,
-<<<<<<< HEAD
 } from "@/components/ui/dialog";
-=======
-} from "@/components/ui/dialog"
->>>>>>> a09f696e
 import {
   Tooltip,
   TooltipContent,
   TooltipProvider,
   TooltipTrigger,
-<<<<<<< HEAD
 } from "@/components/ui/tooltip";
 import { Badge } from "@/components/ui/badge";
 import { ScrollArea } from "@/components/ui/scroll-area";
@@ -68,31 +52,13 @@
   isPremium: boolean;
   seoKeywords?: string;
   benefits?: string[];
-=======
-} from "@/components/ui/tooltip"
-import { Badge } from "@/components/ui/badge"
-import { ScrollArea } from "@/components/ui/scroll-area"
-import useSubscription from "@/hooks/use-subscription"
-
-interface CreateTileGridProps {
-  icon: LucideIcon
-  title: string
-  description: string
-  url: string
-  index: number
-  quotes: string[]
-  color: string
-  isPremium: boolean
-  seoKeywords?: string
-  benefits?: string[]
->>>>>>> a09f696e
 }
 
 const tiles = [  {
     icon: FileQuestion,
     title: "Multiple Choice Questions",
+    title: "Multiple Choice Questions",
     description:
-<<<<<<< HEAD
       "Create effective multiple-choice quizzes that adapt to your skill level and provide instant feedback.",
     url: "/dashboard/mcq",
     color: "blue",
@@ -111,35 +77,12 @@
       "Increases engagement through personalized questions",
       "Provides detailed analytics on performance",
     ],
-=======
-      "Create effective multiple-choice quizzes that adapt to your students' skill level and provide instant feedback.",
-    url: "/dashboard/mcq",
-    color: "blue",
-    quotes: [
-      "Create engaging quizzes that adapt to each student's level",
-      "Get detailed analytics on student performance and question effectiveness",
-      "Save hours with automatic question generation for any topic",
-      "Easily customize difficulty levels for differentiated learning",
-      "Export quizzes in multiple formats for online or printed use",
-    ],
-    isPremium: false,
-    seoKeywords: "multiple choice quiz creator, adaptive quizzes, educational assessment tools",
-    benefits: [
-      "Reduces quiz creation time by 80%",
-      "Increases student engagement through personalized questions",
-      "Provides detailed analytics on student performance"
-    ]
->>>>>>> a09f696e
   },
   {
     icon: FileText,
     title: "Document-Based Quizzes",
-<<<<<<< HEAD
     description:
       "Turn your PDFs, articles and notes into interactive quizzes with just one click. Perfect for quick comprehension checks.",
-=======
-    description: "Turn your PDFs, articles and notes into interactive quizzes with just one click. Perfect for quick comprehension checks.",
->>>>>>> a09f696e
     url: "/dashboard/document",
     color: "amber",
     quotes: [
@@ -148,9 +91,13 @@
       "Test reading comprehension with intelligently generated questions",
       "Automatically extract key concepts from complex documents",
       "Save hours of manual question writing with AI assistance",
+      "Transform any document into a quiz in under 30 seconds",
+      "Create assessments from textbooks, articles, or your own materials",
+      "Test reading comprehension with intelligently generated questions",
+      "Automatically extract key concepts from complex documents",
+      "Save hours of manual question writing with AI assistance",
     ],
     isPremium: false,
-<<<<<<< HEAD
     seoKeywords:
       "document quiz generator, PDF to quiz converter, reading comprehension assessment",
     benefits: [
@@ -158,19 +105,13 @@
       "Identifies and focuses on key concepts",
       "Works with multiple file formats (PDF, DOCX, TXT)",
     ],
-=======
-    seoKeywords: "document quiz generator, PDF to quiz converter, reading comprehension assessment",
-    benefits: [
-      "Instantly creates quizzes from any document",
-      "Identifies and focuses on key concepts",
-      "Works with multiple file formats (PDF, DOCX, TXT)"
-    ]
->>>>>>> a09f696e
   },
   {
     icon: PenTool,
     title: "Essay & Open Questions",
+    title: "Essay & Open Questions",
     description:
+      "Create thought-provoking essay questions that encourage critical thinking and deeper analysis of topics.",
       "Create thought-provoking essay questions that encourage critical thinking and deeper analysis of topics.",
     url: "/dashboard/openended",
     color: "green",
@@ -180,9 +121,13 @@
       "Include helpful guidance notes for each prompt",
       "Structure questions for different educational levels",
       "Create rubrics and grading criteria automatically",
+      "Generate thoughtful essay prompts for any subject in seconds",
+      "Create questions that develop critical thinking skills",
+      "Include helpful guidance notes for each prompt",
+      "Structure questions for different educational levels",
+      "Create rubrics and grading criteria automatically",
     ],
     isPremium: true,
-<<<<<<< HEAD
     seoKeywords:
       "essay question generator, open-ended assessment, critical thinking questions",
     benefits: [
@@ -190,39 +135,22 @@
       "Includes automatic rubric creation",
       "Provides scaffolding options for different skill levels",
     ],
-=======
-    seoKeywords: "essay question generator, open-ended assessment, critical thinking questions",
-    benefits: [
-      "Promotes deeper analysis and critical thinking",
-      "Includes automatic rubric creation",
-      "Provides scaffolding options for different skill levels"
-    ]
->>>>>>> a09f696e
   },
   {
     icon: AlignLeft,
     title: "Fill-in-the-Blank Exercises",
-<<<<<<< HEAD
     description:
       "Create gap-fill exercises that reinforce vocabulary and key concepts in an engaging, interactive format.",
-=======
-    description: "Create gap-fill exercises that reinforce vocabulary and key concepts in an engaging, interactive format.",
->>>>>>> a09f696e
     url: "/dashboard/blanks",
     color: "pink",
     quotes: [
       "Create vocabulary-building exercises in seconds",
-<<<<<<< HEAD
       "Focus attention on key terminology and concepts",
-=======
-      "Focus student attention on key terminology and concepts",
->>>>>>> a09f696e
       "Generate exercises with adjustable difficulty levels",
       "Include context clues to support learning",
       "Perfect for language learning and technical subjects",
     ],
     isPremium: false,
-<<<<<<< HEAD
     seoKeywords:
       "fill-in-the-blank creator, cloze exercises, vocabulary practice",
     benefits: [
@@ -230,19 +158,13 @@
       "Adjustable difficulty for different learning needs",
       "Great for vocabulary building and concept review",
     ],
-=======
-    seoKeywords: "fill-in-the-blank creator, cloze exercises, vocabulary practice",
-    benefits: [
-      "Reinforces key terminology and concepts",
-      "Adjustable difficulty for differentiated learning",
-      "Great for vocabulary building and concept review"
-    ]
->>>>>>> a09f696e
   },
   {
     icon: BookOpen,
     title: "Complete Course Builder",
+    title: "Complete Course Builder",
     description:
+      "Create entire courses with organized modules, lessons, and assessments - all perfectly structured to match your curriculum.",
       "Create entire courses with organized modules, lessons, and assessments - all perfectly structured to match your curriculum.",
     url: "/dashboard/create",
     color: "purple",
@@ -250,11 +172,7 @@
       "Design complete courses with a simple, intuitive interface",
       "Organize content into modules, lessons, and assessments",
       "Include multimedia elements for engaging learning experiences",
-<<<<<<< HEAD
       "Create learning paths that adapt to progress",
-=======
-      "Create learning paths that adapt to student progress",
->>>>>>> a09f696e
       "Save weeks of planning and organization time",
     ],
     isPremium: false,
@@ -262,23 +180,14 @@
     benefits: [
       "Create complete courses in hours instead of weeks",
       "Includes built-in assessment and tracking tools",
-<<<<<<< HEAD
       "Supports multiple media types and interactive elements",
     ],
-=======
-      "Supports multiple media types and interactive elements"
-    ]
->>>>>>> a09f696e
   },
   {
     icon: Code,
     title: "Coding Exercises",
-<<<<<<< HEAD
     description:
       "Create programming challenges that test real coding skills with automatic grading and feedback.",
-=======
-    description: "Create programming challenges that test real coding skills with automatic grading and feedback.",
->>>>>>> a09f696e
     url: "/dashboard/code",
     color: "red",
     quotes: [
@@ -287,7 +196,6 @@
       "Provide instant feedback with automated testing",
       "Generate exercises from beginner to advanced levels",
       "Include starter code and test cases for guided learning",
-<<<<<<< HEAD
     ],
     isPremium: false,
     seoKeywords:
@@ -297,27 +205,14 @@
       "Includes automated testing and feedback",
       "Offers real-world programming scenarios",
     ],
-=======
-    ],
-    isPremium: true,
-    seoKeywords: "coding challenge creator, programming exercises, code assessment",
-    benefits: [
-      "Supports multiple programming languages",
-      "Includes automated testing and feedback",
-      "Offers real-world programming scenarios"
-    ]
->>>>>>> a09f696e
   },
   {
     icon: Brain,
     title: "Smart Flashcards",
-<<<<<<< HEAD
     description:
       "Create flashcard sets that adapt to your learning progress, focusing on what you need to review most.",
-=======
-    description: "Create flashcard sets that adapt to your learning progress, focusing on what you need to review most.",
->>>>>>> a09f696e
     url: "/dashboard/flashcard",
+    color: "indigo",
     color: "indigo",
     quotes: [
       "Create effective study cards with spaced repetition technology",
@@ -325,9 +220,13 @@
       "Generate flashcard sets from your notes or textbooks",
       "Track memory retention and learning progress",
       "Study smarter, not longer, with adaptive review sessions",
+      "Create effective study cards with spaced repetition technology",
+      "Focus review time on cards you need to practice most",
+      "Generate flashcard sets from your notes or textbooks",
+      "Track memory retention and learning progress",
+      "Study smarter, not longer, with adaptive review sessions",
     ],
     isPremium: false,
-<<<<<<< HEAD
     seoKeywords:
       "adaptive flashcards, spaced repetition, memory retention tools",
     benefits: [
@@ -335,18 +234,9 @@
       "Tracks progress and focuses on challenging content",
       "Creates cards automatically from your study materials",
     ],
-=======
-    seoKeywords: "adaptive flashcards, spaced repetition, memory retention tools",
-    benefits: [
-      "Uses proven spaced repetition for better retention",
-      "Tracks progress and focuses on challenging content",
-      "Creates cards automatically from your study materials"
-    ]
->>>>>>> a09f696e
   },
 ];
 
-<<<<<<< HEAD
 function Tile({
   icon: Icon,
   title,
@@ -362,23 +252,6 @@
   const [isOpen, setIsOpen] = useState(false);
   const [currentQuote, setCurrentQuote] = useState(0);
   const { data } = useSubscription();
-=======
-function Tile({ 
-  icon: Icon, 
-  title, 
-  description, 
-  url, 
-  index, 
-  quotes, 
-  color, 
-  isPremium, 
-  seoKeywords, 
-  benefits 
-}: CreateTileGridProps) {
-  const [isOpen, setIsOpen] = useState(false)
-  const [currentQuote, setCurrentQuote] = useState(0)
-  const { data } = useSubscription()
->>>>>>> a09f696e
 
   const quoteInterval = useMemo(() => {
     if (isOpen) {
@@ -411,11 +284,7 @@
           role="button"
           tabIndex={0}
           onKeyDown={(e) => {
-<<<<<<< HEAD
             if (e.key === "Enter" || e.key === " ") {
-=======
-            if (e.key === 'Enter' || e.key === ' ') {
->>>>>>> a09f696e
               e.preventDefault();
               !isDisabled && setIsOpen(true);
             }
@@ -423,11 +292,7 @@
         >
           <Card
             className={`h-full flex flex-col justify-between transition-all duration-300 hover:shadow-lg ${
-<<<<<<< HEAD
               isDisabled ? "opacity-60 cursor-not-allowed" : "cursor-pointer hover:shadow-xl"
-=======
-              isDisabled ? "opacity-80 cursor-not-allowed" : "cursor-pointer"
->>>>>>> a09f696e
             }`}
             onClick={() => !isDisabled && setIsOpen(true)}
           >
@@ -440,14 +305,10 @@
                     transition={{ duration: 0.5 }}
                     className={`text-${color}-500`}
                   >
-<<<<<<< HEAD
                     <Icon
                       className="h-8 w-8 sm:h-10 sm:w-10 mr-2 sm:mr-3"
                       aria-hidden="true"
                     />
-=======
-                    <Icon className="h-8 w-8 sm:h-10 sm:w-10 mr-2 sm:mr-3" aria-hidden="true" />
->>>>>>> a09f696e
                   </motion.div>
                   <motion.span
                     initial={{ opacity: 0, x: -20 }}
@@ -464,24 +325,16 @@
                         className="ml-2 flex items-center"
                         whileHover={{ scale: 1.2 }}
                       >
-<<<<<<< HEAD
                         <Badge
                           variant="outline"
                           className="bg-gradient-to-r from-amber-100 to-yellow-100 text-amber-800 border-amber-300 font-medium"
                         >
-=======
-                        <Badge variant="outline" className="bg-amber-100 text-amber-800 border-amber-300">
->>>>>>> a09f696e
                           Premium
                         </Badge>
                       </motion.div>
                     </TooltipTrigger>
                     <TooltipContent side="top">
-<<<<<<< HEAD
                       <p>Requires subscription to access</p>
-=======
-                      <p>Requires premium subscription</p>
->>>>>>> a09f696e
                     </TooltipContent>
                   </Tooltip>
                 )}
@@ -492,7 +345,6 @@
                 initial={{ opacity: 0 }}
                 animate={{ opacity: 1 }}
                 transition={{ duration: 0.5, delay: 0.3 }}
-<<<<<<< HEAD
                 className="text-base sm:text-lg text-muted-foreground leading-relaxed"
               >
                 {description}
@@ -514,33 +366,14 @@
                   disabled={isDisabled}
                 >
                   {isDisabled ? "Upgrade to Access" : "Get Started"}
-=======
-                className="text-base sm:text-lg text-muted-foreground"
-              >
-                {description}
-              </motion.p>
-            </CardContent>
-            <CardFooter className="justify-center mt-2">
-              <motion.div whileHover={{ scale: 1.05 }} whileTap={{ scale: 0.95 }}>
-                <Button
-                  variant="secondary"
-                  className={`bg-${color}-100 hover:bg-${color}-200 dark:bg-${color}-900 dark:hover:bg-${color}-800 text-${color}-700 dark:text-${color}-300 w-full`}
-                  disabled={isDisabled}
-                >
-                  {isDisabled ? "Upgrade to Access" : "Create Now"}
->>>>>>> a09f696e
                 </Button>
               </motion.div>
             </CardFooter>
           </Card>
         </motion.div>
-<<<<<<< HEAD
       </TooltipProvider>
       
       <Dialog open={isOpen && !isDisabled} onOpenChange={setIsOpen}>
-=======
-      </TooltipProvider>      <Dialog open={isOpen && !isDisabled} onOpenChange={setIsOpen}>
->>>>>>> a09f696e
         <DialogContent className="sm:max-w-[90vw] sm:h-[80vh] max-h-[90vh] flex flex-col">
           <ScrollArea className="h-full">
             <DialogHeader>
@@ -552,14 +385,10 @@
                   animate={{ rotate: 360, scale: 1 }}
                   transition={{ duration: 0.5, type: "spring" }}
                 >
-<<<<<<< HEAD
                   <Icon
                     className="h-8 w-8 sm:h-12 sm:w-12 mr-2 sm:mr-3"
                     aria-hidden="true"
                   />
-=======
-                  <Icon className="h-8 w-8 sm:h-12 sm:w-12 mr-2 sm:mr-3" aria-hidden="true" />
->>>>>>> a09f696e
                 </motion.div>
                 <motion.span
                   initial={{ opacity: 0, y: -20 }}
@@ -569,23 +398,15 @@
                   {title}
                 </motion.span>
                 {isPremium && (
-<<<<<<< HEAD
                   <Badge
                     variant="outline"
                     className="ml-3 bg-gradient-to-r from-amber-100 to-yellow-100 text-amber-800 border-amber-300 font-medium"
                   >
-=======
-                  <Badge variant="outline" className="ml-3 bg-amber-100 text-amber-800 border-amber-300">
->>>>>>> a09f696e
                     Premium Feature
                   </Badge>
                 )}
               </DialogTitle>
-<<<<<<< HEAD
-
-=======
-              
->>>>>>> a09f696e
+
               <DialogDescription asChild>
                 <div>
                   <AnimatePresence mode="wait">
@@ -595,40 +416,24 @@
                       animate={{ opacity: 1, y: 0 }}
                       exit={{ opacity: 0, y: -20 }}
                       transition={{ duration: 0.5 }}
-<<<<<<< HEAD
                       className="text-lg sm:text-2xl italic mt-4 sm:mt-6 text-center"
-=======
-                      className="text-lg sm:text-2xl italic mt-4 sm:mt-6"
->>>>>>> a09f696e
                     >
                       "{quotes[currentQuote]}"
                     </motion.p>
                   </AnimatePresence>
-<<<<<<< HEAD
-
-=======
-                  
->>>>>>> a09f696e
+
                   <motion.p
                     initial={{ opacity: 0 }}
                     animate={{ opacity: 1 }}
                     transition={{ duration: 0.5, delay: 0.4 }}
-<<<<<<< HEAD
                     className="text-base sm:text-lg mt-4 text-muted-foreground leading-relaxed"
-=======
-                    className="text-base sm:text-lg mt-4 text-muted-foreground"
->>>>>>> a09f696e
                   >
                     {description}
                   </motion.p>
                 </div>
               </DialogDescription>
             </DialogHeader>
-<<<<<<< HEAD
-
-=======
-            
->>>>>>> a09f696e
+
             <motion.div
               initial={{ opacity: 0, y: 20 }}
               animate={{ opacity: 1, y: 0 }}
@@ -636,7 +441,6 @@
               className="flex-grow flex flex-col space-y-8 py-6 sm:py-10"
             >
               {/* Key Benefits Section */}
-<<<<<<< HEAD
               <div className="rounded-lg border p-6 bg-muted/20">
                 <h3 className="text-xl font-semibold mb-4 flex items-center">
                   <div className={`mr-2 text-${color}-500`}>
@@ -682,30 +486,10 @@
                         </svg>
                       </div>
                       <span className="text-sm sm:text-base">{benefit}</span>
-=======
-              <div className="rounded-lg border p-4 bg-muted/20">
-                <h3 className="text-xl font-medium mb-3">Key Benefits</h3>
-                <ul className="space-y-2">
-                  {benefits?.map((benefit, i) => (
-                    <motion.li 
-                      key={i}
-                      initial={{ opacity: 0, x: -10 }}
-                      animate={{ opacity: 1, x: 0 }}
-                      transition={{ delay: 0.4 + (i * 0.1) }}
-                      className="flex items-start"
-                    >
-                      <div className={`mr-2 text-${color}-500 mt-1`}>
-                        <svg xmlns="http://www.w3.org/2000/svg" width="16" height="16" viewBox="0 0 24 24" fill="none" stroke="currentColor" strokeWidth="2" strokeLinecap="round" strokeLinejoin="round">
-                          <polyline points="20 6 9 17 4 12"></polyline>
-                        </svg>
-                      </div>
-                      <span>{benefit}</span>
->>>>>>> a09f696e
                     </motion.li>
                   ))}
                 </ul>
               </div>
-<<<<<<< HEAD
 
               {/* How It Works Section */}
               <div className="rounded-lg border p-6">
@@ -758,28 +542,13 @@
                 </ol>
               </div>
 
-=======
-              
-              {/* Example Use Case */}
-              <div className="rounded-lg border p-4">
-                <h3 className="text-xl font-medium mb-3">How It Works</h3>
-                <ol className="list-decimal list-inside space-y-2">
-                  <li>Select your topic or upload your content</li>
-                  <li>Choose customization options and difficulty level</li>
-                  <li>Generate your content with one click</li>
-                  <li>Edit, refine, and save your creation</li>
-                  <li>Share with students or use in your learning materials</li>
-                </ol>
-              </div>
-              
->>>>>>> a09f696e
               <motion.div
                 initial={{ scale: 0 }}
                 animate={{ scale: 1 }}
                 transition={{ type: "spring", stiffness: 260, damping: 20 }}
                 className="flex justify-center"
+                className="flex justify-center"
               >
-<<<<<<< HEAD
                 <Icon
                   className={`h-24 w-24 sm:h-32 sm:w-32 text-${color}-500 opacity-20`}
                   aria-hidden="true"
@@ -797,46 +566,19 @@
                 asChild
               >
                 <Link href="/dashboard/subscription">
-=======
-                <Icon className={`h-24 w-24 sm:h-32 sm:w-32 text-${color}-500`} aria-hidden="true" />
-              </motion.div>
-            </motion.div>
-          </ScrollArea>
-          
-          <DialogFooter className="sm:flex-row gap-2 sm:gap-3">
-            {isPremium && data?.subscriptionPlan !== "PREMIUM" && (
-              <Button
-                variant="outline"
-                className="w-full sm:w-auto text-base"
-                aria-label={`Upgrade to access ${title}`}
-                asChild
-              >
-                <Link href="/pricing">
->>>>>>> a09f696e
                   <motion.span
                     whileHover={{ scale: 1.05 }}
                     whileTap={{ scale: 0.95 }}
                   >
-<<<<<<< HEAD
                     Upgrade to Access
-=======
-                    Upgrade to Premium
->>>>>>> a09f696e
                   </motion.span>
                 </Link>
               </Button>
             )}
-<<<<<<< HEAD
 
             <Button
               asChild
               className={`w-full text-base h-12 sm:h-14 bg-${color}-500 hover:bg-${color}-600 text-white shadow-lg`}
-=======
-            
-            <Button
-              asChild
-              className={`w-full text-base h-12 sm:h-14 bg-${color}-500 hover:bg-${color}-600 text-white`}
->>>>>>> a09f696e
               aria-label={`Get started with ${title}`}
               disabled={isPremium && data?.subscriptionPlan !== "PREMIUM"}
             >
@@ -848,11 +590,7 @@
                   whileHover={{ scale: 1.05 }}
                   whileTap={{ scale: 0.95 }}
                 >
-<<<<<<< HEAD
                   Get Started Now
-=======
-                  {isPremium && data?.subscriptionPlan !== "PREMIUM" ? "See Pricing Plans" : "Create Now"}
->>>>>>> a09f696e
                 </motion.span>
               </Link>
             </Button>
@@ -866,7 +604,6 @@
 export function CreateTileGrid() {
   return (
     <>
-<<<<<<< HEAD
       <section
         aria-labelledby="content-creation-tools"
         className="w-full max-w-7xl mx-auto px-4 sm:px-6 lg:px-8 py-6 sm:py-8 lg:py-10"
@@ -904,32 +641,3 @@
     </>
   );
 }
-=======
-     
-      <section aria-labelledby="content-creation-tools" className="w-full max-w-7xl mx-auto px-4 sm:px-6 lg:px-8 py-6 sm:py-8 lg:py-10">
-      
-        
-        <div className="grid grid-cols-1 sm:grid-cols-2 lg:grid-cols-3 gap-5 sm:gap-6 lg:gap-8">
-          {tiles.map((tile, index) => (
-            <Tile 
-              key={index} 
-              {...tile} 
-              index={index} 
-              isPremium={tile.isPremium} 
-            />
-          ))}
-        </div>
-        
-        <div className="mt-10 text-center">
-          <p className="text-muted-foreground mb-4">
-            Looking for something specific? Our AI can help you create custom educational content.
-          </p>
-          <Button variant="outline" size="lg" className="mt-2">
-            Contact Support
-          </Button>
-        </div>
-      </section>
-    </>
-  )
-}
->>>>>>> a09f696e
