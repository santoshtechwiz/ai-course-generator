"use client"

import { useState, useEffect } from "react"
import { X, Loader2, Gift, Zap, Rocket, CheckCircle2, Sparkles } from "lucide-react"
import { Button } from "@/components/ui/button"
import { useRouter } from "next/navigation"
import {
  Dialog,
  DialogContent,
  DialogHeader,
  DialogTitle,
  DialogDescription,
  DialogClose,
} from "@/components/ui/dialog"
import { Input } from "@/components/ui/input"
<<<<<<< HEAD

=======
>>>>>>> 6995e721
import { useSession } from "next-auth/react"
import useSubscription from "@/hooks/use-subscription"

export default function TrialModal() {
  const { data: session } = useSession()
<<<<<<< HEAD
  const [isOpen, setIsOpen] = useState(false)
  const [copied, setCopied] = useState(false)
  const {
    isSubscribed,
    totalTokens,
    refreshSubscription,
    isLoading,
  } = useSubscription()
=======
  const [isLoading, setIsLoading] = useState(false)
  const [isOpen, setIsOpen] = useState(false)
  const [copied, setCopied] = useState(false)
>>>>>>> 6995e721
  const router = useRouter()
  const {data:subscription} = useSubscription();
  const currentMonth = new Date().toLocaleString("default", { month: "long" })

  useEffect(() => {
    const hasSeenTrialModal = localStorage.getItem("hasSeenTrialModal") === "true"
<<<<<<< HEAD
    if (!hasSeenTrialModal && (!isSubscribed || totalTokens === 0)) {
      const timer = setTimeout(() => setIsOpen(true), 3000)
      return () => clearTimeout(timer)
    }
  }, [isSubscribed, totalTokens])

  if (!session) return null
=======
    if (!hasSeenTrialModal && (!subscription?.isSubscribed || subscription?.plan === "FREE")) {
      const timer = setTimeout(() => setIsOpen(true), 3000)
      return () => clearTimeout(timer)
    }
  }, [subscription])

  if (!subscription) return null
>>>>>>> 6995e721

  const handleClose = () => {
    setIsOpen(false)
    localStorage.setItem("hasSeenTrialModal", "true")
  }

  const handleStartTrial = () => {
    if (!session?.user) {
      handleClose()
      router.push("/dashboard/subscription")
      return
    }
<<<<<<< HEAD
    refreshSubscription()
    handleClose()
=======

    setIsLoading(true)
    try {
      const activateFreeTrial = async () => {
        // Mock implementation or import the actual function
        return Promise.resolve();
      };
      await activateFreeTrial();
      handleClose()
    } catch (error) {
      console.error("Failed to activate trial:", error)
    } finally {
      setIsLoading(false)
    }
>>>>>>> 6995e721
  }

  const handleCopyCode = () => {
    navigator.clipboard.writeText("AILAUNCH20")
    setCopied(true)
    setTimeout(() => setCopied(false), 2000)
  }

  const features = [
    {
      icon: <Zap className="w-5 h-5 text-blue-500" />,
      title: "5 Credits Included",
      description: "Generate quizzes and courses with your free credits.",
    },
    {
      icon: <Rocket className="w-5 h-5 text-green-500" />,
      title: "Advanced Features",
      description: "Access premium tools like Video Quiz and PDF Downloads.",
    },
    {
      icon: <Gift className="w-5 h-5 text-purple-500" />,
      title: "No Credit Card Required",
      description: "Start your trial without payment information.",
    },
  ]

  return (
    <Dialog open={isOpen} onOpenChange={setIsOpen}>
      <DialogContent className="max-w-lg p-0 overflow-hidden rounded-lg shadow-xl">
        {/* Header */}
        <DialogHeader className="px-6 pt-6 pb-4 bg-white border-b">
          <div className="flex items-center gap-3">
            <div className="p-2 rounded-full bg-blue-50 text-blue-600">
              <Gift className="h-6 w-6" />
            </div>
            <div>
              <DialogTitle className="text-xl font-bold text-gray-900">Unlock Premium Features</DialogTitle>
              <DialogDescription className="text-gray-600">Try our PRO plan with 5 FREE credits</DialogDescription>
            </div>
          </div>
          <DialogClose className="absolute right-4 top-4 rounded-sm opacity-70 ring-offset-background transition-opacity hover:opacity-100 focus:outline-none">
            <X className="h-5 w-5 text-gray-500" />
          </DialogClose>
        </DialogHeader>

        {/* Main Content */}
        <div className="px-6 py-4 bg-white">
          <div className="flex flex-col lg:flex-row lg:gap-6">
            {/* Left Column */}
            <div className="flex-1 space-y-4">
              {/* Limited Time Offer */}
              <div className="flex items-center justify-center gap-2 p-2 rounded-md bg-blue-50 text-blue-700 text-sm font-medium">
                <Sparkles className="h-4 w-4" />
                Limited Time Offer! Get 20% off any plan!
              </div>

              {/* Coupon Code */}
              <div className="flex flex-col items-center p-4 border border-blue-200 rounded-lg bg-blue-50">
                <p className="text-sm text-gray-600 mb-2">Use this code at checkout</p>
                <div className="relative w-full max-w-xs">
                  <Input
                    value="AILAUNCH20"
                    readOnly
                    className="text-center text-lg font-bold h-11 bg-white border-blue-300"
                  />
                  <Button
                    variant="outline"
                    size="sm"
                    className="mt-3 w-full bg-white hover:bg-gray-50 text-blue-600 border-blue-300"
                    onClick={handleCopyCode}
                  >
                    {copied ? (
                      <span className="flex items-center justify-center w-full">
                        <CheckCircle2 className="h-4 w-4 mr-2 text-green-500" />
                        Copied!
                      </span>
                    ) : (
                      "Copy Code"
                    )}
                  </Button>
                </div>
                <p className="text-center mt-2 text-xs text-gray-500">
                  20% off your first payment - Only in {currentMonth}!
                </p>
              </div>
            </div>

            {/* Right Column */}
            <div className="flex-1 space-y-4">
              {/* Features */}
              <div className="space-y-3">
                <h3 className="text-lg font-semibold text-gray-900">What You'll Get</h3>
                <div className="space-y-3">
                  {features.map((feature, index) => (
                    <div
                      key={index}
                      className="flex items-start gap-3 p-3 rounded-lg bg-gray-50 border border-gray-200"
                    >
                      <div className="flex h-8 w-8 items-center justify-center rounded-full bg-white border">
                        {feature.icon}
                      </div>
                      <div>
                        <p className="text-sm font-medium text-gray-900">{feature.title}</p>
                        <p className="text-xs text-gray-600">{feature.description}</p>
                      </div>
                    </div>
                  ))}
                </div>
              </div>
            </div>
          </div>
        </div>

        {/* Footer */}
        <div className="px-6 py-4 bg-gray-50 border-t">
          <div className="flex flex-col items-center gap-3">
            <p className="text-sm text-gray-600 text-center">
              Join thousands of satisfied users who have upgraded to PRO!
            </p>
            <div className="flex gap-3 w-full">
              <Button variant="outline" className="w-full" onClick={handleClose}>
                Maybe Later
              </Button>
              <Button onClick={handleStartTrial} disabled={isLoading} className="w-full bg-blue-600 hover:bg-blue-700">
                {isLoading ? (
                  <Loader2 className="h-4 w-4 animate-spin" />
                ) : (
                  <>
                    <Zap className="h-4 w-4 mr-2" />
                    Get Free Credits
                  </>
                )}
              </Button>
            </div>
          </div>
        </div>
      </DialogContent>
    </Dialog>
  )
}<|MERGE_RESOLUTION|>--- conflicted
+++ resolved
@@ -13,16 +13,13 @@
   DialogClose,
 } from "@/components/ui/dialog"
 import { Input } from "@/components/ui/input"
-<<<<<<< HEAD
 
-=======
->>>>>>> 6995e721
 import { useSession } from "next-auth/react"
+import useSubscription from "@/hooks/use-subscription"
 import useSubscription from "@/hooks/use-subscription"
 
 export default function TrialModal() {
   const { data: session } = useSession()
-<<<<<<< HEAD
   const [isOpen, setIsOpen] = useState(false)
   const [copied, setCopied] = useState(false)
   const {
@@ -31,18 +28,12 @@
     refreshSubscription,
     isLoading,
   } = useSubscription()
-=======
-  const [isLoading, setIsLoading] = useState(false)
-  const [isOpen, setIsOpen] = useState(false)
-  const [copied, setCopied] = useState(false)
->>>>>>> 6995e721
   const router = useRouter()
   const {data:subscription} = useSubscription();
   const currentMonth = new Date().toLocaleString("default", { month: "long" })
 
   useEffect(() => {
     const hasSeenTrialModal = localStorage.getItem("hasSeenTrialModal") === "true"
-<<<<<<< HEAD
     if (!hasSeenTrialModal && (!isSubscribed || totalTokens === 0)) {
       const timer = setTimeout(() => setIsOpen(true), 3000)
       return () => clearTimeout(timer)
@@ -50,15 +41,6 @@
   }, [isSubscribed, totalTokens])
 
   if (!session) return null
-=======
-    if (!hasSeenTrialModal && (!subscription?.isSubscribed || subscription?.plan === "FREE")) {
-      const timer = setTimeout(() => setIsOpen(true), 3000)
-      return () => clearTimeout(timer)
-    }
-  }, [subscription])
-
-  if (!subscription) return null
->>>>>>> 6995e721
 
   const handleClose = () => {
     setIsOpen(false)
@@ -71,25 +53,8 @@
       router.push("/dashboard/subscription")
       return
     }
-<<<<<<< HEAD
     refreshSubscription()
     handleClose()
-=======
-
-    setIsLoading(true)
-    try {
-      const activateFreeTrial = async () => {
-        // Mock implementation or import the actual function
-        return Promise.resolve();
-      };
-      await activateFreeTrial();
-      handleClose()
-    } catch (error) {
-      console.error("Failed to activate trial:", error)
-    } finally {
-      setIsLoading(false)
-    }
->>>>>>> 6995e721
   }
 
   const handleCopyCode = () => {
