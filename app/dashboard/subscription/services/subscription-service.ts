--- conflicted
+++ resolved
@@ -15,18 +15,6 @@
 import type { SubscriptionPlanType, PromoValidationResult } from "@/app/dashboard/subscription/types/subscription"
 import { prisma } from "@/lib/db"
 import { getPaymentGateway } from "./payment-gateway-factory"
-<<<<<<< HEAD
-import type { PaymentOptions } from "./payment-gateway-interface"
-import { createLogger } from "@/lib/logger"
-
-// Initialize logger
-const logger = createLogger("subscription-service")
-
-// Cache for subscription status to reduce database queries
-const subscriptionCache = new Map<string, { data: any; timestamp: number }>()
-const CACHE_TTL = 60 * 1000 // 60 seconds
-=======
->>>>>>> 2ca426bc
 
 /**
  * Service for managing user subscriptions and token transactions
@@ -166,102 +154,6 @@
   }
 
   /**
-<<<<<<< HEAD
-   * Create a checkout session for a subscription
-   *
-   * @param userId - The ID of the user
-   * @param planName - The name of the plan to subscribe to
-   * @param duration - The duration of the subscription in months
-   * @param referralCode - Optional referral code
-   * @param promoCode - Optional promo code
-   * @param promoDiscount - Optional promo discount percentage
-   * @returns Object with the session ID and checkout URL
-   */
-  static async createCheckoutSession(
-    userId: string,
-    planName: string,
-    duration: number,
-    referralCode?: string,
-    promoCode?: string,
-    promoDiscount?: number,
-  ): Promise<{ sessionId: string; url: string }> {
-    try {
-      // Validate inputs
-      if (!userId) throw new Error("User ID is required")
-      if (!planName) throw new Error("Plan name is required")
-      if (!duration || duration <= 0) throw new Error("Valid duration is required")
-
-      logger.info(`Creating checkout session for user ${userId}, plan ${planName}, duration ${duration}`)
-
-      // Verify user exists before proceeding
-      const user = await prisma.user.findUnique({
-        where: { id: userId },
-        select: { id: true, email: true, name: true },
-      })
-
-      if (!user) {
-        throw new Error(`User with ID ${userId} not found`)
-      }
-
-      const paymentGateway = getPaymentGateway()
-      const options: PaymentOptions = {
-        customerEmail: user.email,
-        customerName: user.name || undefined,
-      }
-
-      if (referralCode) {
-        // Validate referral code before applying
-        const isValidReferral = await this.validateReferralCode(referralCode)
-        if (isValidReferral) {
-          options.referralCode = referralCode
-          logger.info(`Applied referral code: ${referralCode}`)
-        } else {
-          logger.warn(`Invalid referral code attempted: ${referralCode}`)
-        }
-      }
-
-      if (promoCode && promoDiscount) {
-        // Validate promo code before applying
-        const promoValidation = await this.validatePromoCode(promoCode)
-        if (promoValidation.valid) {
-          options.promoCode = promoCode
-          options.promoDiscount = promoDiscount
-          logger.info(`Applied promo code: ${promoCode} with discount: ${promoDiscount}%`)
-        } else {
-          logger.warn(`Invalid promo code attempted: ${promoCode}`)
-        }
-      }
-
-      // Clear cache for this user
-      this.clearUserCache(userId)
-
-      const result = await paymentGateway.createCheckoutSession(userId, planName, duration, options)
-
-      // Log the result for debugging
-      logger.info("Payment gateway checkout session created:", {
-        sessionId: result.sessionId,
-        hasUrl: !!result.url,
-      })
-
-      // Ensure we have a URL
-      if (!result.url) {
-        logger.error("No checkout URL returned from payment gateway")
-        throw new Error("No checkout URL returned from payment gateway")
-      }
-
-      return {
-        sessionId: result.sessionId,
-        url: result.url,
-      }
-    } catch (error) {
-      logger.error(`Error creating checkout session:`, error)
-      throw new Error(`Failed to create checkout session: ${error instanceof Error ? error.message : String(error)}`)
-    }
-  }
-
-  /**
-=======
->>>>>>> 2ca426bc
    * Get the subscription status for a user
    *
    * @param userId - The ID of the user
@@ -309,12 +201,8 @@
           credits: user?.credits || 0,
           tokensUsed: user?.creditsUsed || 0,
           isSubscribed: false,
-<<<<<<< HEAD
-          subscriptionPlan: "FREE" as SubscriptionPlanType,
-=======
           subscriptionPlan: "FREE",
           status: "INACTIVE",
->>>>>>> 2ca426bc
         }
 
         // Cache the result
@@ -337,10 +225,6 @@
         isSubscribed,
         subscriptionPlan: userSubscription.planId as SubscriptionPlanType,
         expirationDate,
-<<<<<<< HEAD
-        cancelAtPeriodEnd: userSubscription.cancelAtPeriodEnd || false,
-=======
->>>>>>> 2ca426bc
         status: userSubscription.status,
       }
 
@@ -398,9 +282,6 @@
         return { used: 0, total: 0 }
       }
 
-<<<<<<< HEAD
-      // Use the actual credits from the user record
-=======
       // Get the user's subscription to determine token limit
       // const subscription = await this.getSubscriptionStatus(userId);
 
@@ -408,7 +289,6 @@
       // const plan = SUBSCRIPTION_PLANS.find((p) => p.id === subscription.subscriptionPlan);
 
       // Use the actual credits from the user record as the total available
->>>>>>> 2ca426bc
       const totalTokens = user.credits || 0
       const tokensUsed = user.creditsUsed || 0
 
@@ -851,50 +731,6 @@
     }
   }
 
-<<<<<<< HEAD
-  /**
-   * Check if a user can download PDF files based on their subscription
-   *
-   * @param userId - The ID of the user
-   * @returns Boolean indicating if the user can download PDFs
-   */
-  static async canDownloadPDF(userId: string): Promise<boolean> {
-    try {
-      if (!userId) {
-        return false
-      }
-
-      const subscriptionStatus = await this.getSubscriptionStatus(userId)
-
-      // Users can download PDFs if they have a paid subscription
-      return subscriptionStatus.isSubscribed || subscriptionStatus.subscriptionPlan !== "FREE"
-    } catch (error) {
-      logger.error(`Error checking PDF download permission: ${error instanceof Error ? error.message : String(error)}`)
-      return false
-    }
-  }
-
-  /**
-   * Clear cache for a specific user
-   * @private
-   */
-  private static clearUserCache(userId: string): void {
-    const keysToDelete = [`subscription_${userId}`, `tokens_${userId}`, `billing_${userId}`]
-
-    keysToDelete.forEach((key) => {
-      if (subscriptionCache.has(key)) {
-        subscriptionCache.delete(key)
-      }
-    })
-  }
-
-  /**
-   * Clear all cache
-   */
-  static clearAllCache(): void {
-    subscriptionCache.clear()
-    logger.info("Cleared all subscription cache")
-=======
   // Add a new method to efficiently check if a user can perform a token-consuming action
   static async canPerformTokenAction(
     userId: string,
@@ -935,6 +771,5 @@
       console.error("Error checking if user can perform token action:", error)
       return { canPerform: false, reason: "An error occurred while checking token availability", currentCredits: 0 }
     }
->>>>>>> 2ca426bc
   }
 }