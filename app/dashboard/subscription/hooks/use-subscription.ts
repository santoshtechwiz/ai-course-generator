--- conflicted
+++ resolved
@@ -1,37 +1,5 @@
 "use client"
 
-<<<<<<< HEAD
-import { useCallback, useEffect } from "react"
-import { useAppDispatch, useAppSelector } from "@/store"
-import {
-  type SubscriptionState,
-  fetchSubscriptionStatus,
-  fetchTokenUsage,
-  cancelSubscription,
-  resumeSubscription,
-  resetSubscriptionError,
-  clearSubscriptionData,
-} from "@/store/slices/subscription-slice"
-
-// Cache duration in milliseconds (5 minutes)
-const CACHE_DURATION = 5 * 60 * 1000
-
-// Default empty subscription state
-const emptySubscriptionState: SubscriptionState = {
-  data: null,
-  details: null,
-  tokenUsage: null,
-  isLoading: false,
-  error: null,
-  lastFetched: null,
-}
-
-/**
- * Custom hook for managing subscription state and actions
- */
-export function useSubscription() {
-  const dispatch = useAppDispatch()
-=======
 import { useState, useCallback, useEffect } from "react"
 import { useToast } from "@/hooks/use-toast"
 import { useRouter } from "next/navigation"
@@ -129,16 +97,15 @@
     },
     [allowPlanChanges, allowDowngrades],
   )
->>>>>>> 8b867172
-
-  // Safely access subscription state with fallback to empty state
-  const subscription = useAppSelector((state) =>
-    "subscription" in state ? (state.subscription as SubscriptionState) : emptySubscriptionState,
+
+  // Check if user is subscribed to any paid plan
+  const isSubscribedToAnyPaidPlan = useCallback(
+    (currentPlan: SubscriptionPlanType | null, currentStatus: SubscriptionStatusType | null): boolean => {
+      return !!currentPlan && currentPlan !== "FREE" && (currentStatus === "ACTIVE" || currentStatus === "CANCELED")
+    },
+    [],
   )
 
-<<<<<<< HEAD
-  const { isAuthenticated } = useAppSelector((state) => state.auth)
-=======
   // Check if user is subscribed to all available plans
   const isSubscribedToAllPlans = useCallback(
     (currentPlan: SubscriptionPlanType | null, currentStatus: SubscriptionStatusType | null): boolean => {
@@ -225,18 +192,15 @@
         if (data.error) {
           throw new Error(data.details || data.message || "An unexpected error occurred")
         }
->>>>>>> 8b867172
-
-  // Fetch subscription status with cache control
-  const fetchStatus = useCallback(
-    (forceRefresh = false) => {
-      const shouldFetch =
-        forceRefresh || !subscription?.lastFetched || Date.now() - (subscription?.lastFetched || 0) > CACHE_DURATION
-
-<<<<<<< HEAD
-      if (shouldFetch && isAuthenticated) {
-        return dispatch(fetchSubscriptionStatus())
-=======
+
+        // For successful checkout session creation
+        const result = {
+          success: true,
+          redirectUrl: data.url,
+          sessionId: data.sessionId,
+          message: "Redirecting to checkout...",
+        }
+
         if (onSubscriptionSuccess) {
           onSubscriptionSuccess(result)
         }
@@ -283,47 +247,11 @@
         return errorResult
       } finally {
         setIsLoading(false)
->>>>>>> 8b867172
-      }
-      return Promise.resolve()
+      }
     },
-    [dispatch, subscription?.lastFetched, isAuthenticated],
+    [toast, onSubscriptionSuccess, onSubscriptionError],
   )
 
-<<<<<<< HEAD
-  // Fetch token usage
-  const fetchTokens = useCallback(() => {
-    if (isAuthenticated) {
-      return dispatch(fetchTokenUsage())
-    }
-    return Promise.resolve()
-  }, [dispatch, isAuthenticated])
-
-  // Cancel subscription
-  const handleCancelSubscription = useCallback(() => {
-    return dispatch(cancelSubscription())
-  }, [dispatch])
-
-  // Resume subscription
-  const handleResumeSubscription = useCallback(() => {
-    return dispatch(resumeSubscription())
-  }, [dispatch])
-
-  // Reset error
-  const handleResetError = useCallback(() => {
-    dispatch(resetSubscriptionError())
-  }, [dispatch])
-
-  // Clear subscription data
-  const handleClearData = useCallback(() => {
-    dispatch(clearSubscriptionData())
-  }, [dispatch])
-
-  // Fetch subscription status on mount if authenticated
-  useEffect(() => {
-    if (isAuthenticated) {
-      fetchStatus()
-=======
   // Handle subscription cancellation with improved error handling
   const cancelSubscription = useCallback(async (): Promise<SubscriptionResult> => {
     setIsLoading(true)
@@ -431,25 +359,10 @@
       }
     } finally {
       setIsLoading(false)
->>>>>>> 8b867172
     }
-  }, [fetchStatus, isAuthenticated])
+  }, [toast, router])
 
   return {
-<<<<<<< HEAD
-    subscription: subscription.data,
-    details: subscription.details,
-    tokenUsage: subscription.tokenUsage,
-    isLoading: subscription.isLoading,
-    error: subscription.error,
-    lastFetched: subscription.lastFetched,
-    fetchStatus,
-    fetchTokens,
-    cancelSubscription: handleCancelSubscription,
-    resumeSubscription: handleResumeSubscription,
-    resetError: handleResetError,
-    clearData: handleClearData,
-=======
     isLoading,
     lastError,
     handleSubscribe,
@@ -458,6 +371,5 @@
     canSubscribeToPlan,
     isSubscribedToAnyPaidPlan,
     isSubscribedToAllPlans,
->>>>>>> 8b867172
   }
 }