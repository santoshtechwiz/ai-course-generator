/**
 * SubscriptionRefresher Component
 *
 * This component handles background refreshing of subscription data.
 * It doesn't render anything visible but ensures subscription data
 * stays up-to-date.
 */

"use client"

import { useEffect, useRef } from "react"
<<<<<<< HEAD
import { useSubscription } from "../hooks/use-subscription"


export function SubscriptionRefresher() {
  const { subscription, fetchStatus, details } = useSubscription();
  const lastFetchRef = useRef<number>(0)
  const isRefreshingRef = useRef<boolean>(false)
=======
import useSubscriptionStore from "@/store/useSubscriptionStore"

export function SubscriptionRefresher() {
  const { refreshSubscription, clearCache } = useSubscriptionStore()
  const refreshIntervalRef = useRef<NodeJS.Timeout | null>(null)
  const initialRefreshDoneRef = useRef(false)
>>>>>>> 8b867172

  // Initial fetch on mount
  useEffect(() => {
<<<<<<< HEAD
    const now = Date.now()

    // Prevent multiple fetches within a short time period
    if (now - lastFetchRef.current < 10000 || isRefreshingRef.current) {
      return
    }

    isRefreshingRef.current = true
    lastFetchRef.current = now

    // Fetch data with a slight delay to prevent race conditions
    const timeoutId = setTimeout(() => {
      Promise.all([fetchStatus(false), details(false)]).finally(() => {
        isRefreshingRef.current = false
      })
    }, 100)

    // Set up event listener for subscription changes
    const handleSubscriptionChange = () => {
      const now = Date.now()

      // Prevent multiple fetches within a short time period
      if (now - lastFetchRef.current < 5000 || isRefreshingRef.current) {
        return
      }

      isRefreshingRef.current = true
      lastFetchRef.current = now

      Promise.all([fetchStatus(true), details(true)]).finally(() => {
        isRefreshingRef.current = false
      })
    }

    window.addEventListener("subscription-changed", handleSubscriptionChange)

    return () => {
      clearTimeout(timeoutId)
      window.removeEventListener("subscription-changed", handleSubscriptionChange)
=======
    // Only clear cache and force refresh once on initial mount
    if (!initialRefreshDoneRef.current) {
      clearCache()
      refreshSubscription(true) // Force refresh to get real-time data
      initialRefreshDoneRef.current = true
    }

    // Set up an interval to refresh the subscription data frequently for real-time updates
    refreshIntervalRef.current = setInterval(() => {
      refreshSubscription(false) // Use the cached data if it's fresh enough
    }, 30000) // Refresh every 30 seconds to keep credit data current

    return () => {
      if (refreshIntervalRef.current) {
        clearInterval(refreshIntervalRef.current)
        refreshIntervalRef.current = null
      }
>>>>>>> 8b867172
    }
  }, [fetchStatus, details])

  // Refresh data periodically with debouncing
  useEffect(() => {
    const intervalId = setInterval(
      () => {
        const now = Date.now()

        // Skip if we've fetched recently or are currently refreshing
        if (now - lastFetchRef.current < 60000 || isRefreshingRef.current) {
          return
        }

        isRefreshingRef.current = true
        lastFetchRef.current = now

        fetchStatus(false).finally(() => {
          isRefreshingRef.current = false
        })
      },
      5 * 60 * 1000,
    ) // Refresh every 5 minutes

    return () => clearInterval(intervalId)
  }, [fetchStatus])

  return null
}<|MERGE_RESOLUTION|>--- conflicted
+++ resolved
@@ -9,66 +9,15 @@
 "use client"
 
 import { useEffect, useRef } from "react"
-<<<<<<< HEAD
-import { useSubscription } from "../hooks/use-subscription"
-
-
-export function SubscriptionRefresher() {
-  const { subscription, fetchStatus, details } = useSubscription();
-  const lastFetchRef = useRef<number>(0)
-  const isRefreshingRef = useRef<boolean>(false)
-=======
 import useSubscriptionStore from "@/store/useSubscriptionStore"
 
 export function SubscriptionRefresher() {
   const { refreshSubscription, clearCache } = useSubscriptionStore()
   const refreshIntervalRef = useRef<NodeJS.Timeout | null>(null)
   const initialRefreshDoneRef = useRef(false)
->>>>>>> 8b867172
 
   // Initial fetch on mount
   useEffect(() => {
-<<<<<<< HEAD
-    const now = Date.now()
-
-    // Prevent multiple fetches within a short time period
-    if (now - lastFetchRef.current < 10000 || isRefreshingRef.current) {
-      return
-    }
-
-    isRefreshingRef.current = true
-    lastFetchRef.current = now
-
-    // Fetch data with a slight delay to prevent race conditions
-    const timeoutId = setTimeout(() => {
-      Promise.all([fetchStatus(false), details(false)]).finally(() => {
-        isRefreshingRef.current = false
-      })
-    }, 100)
-
-    // Set up event listener for subscription changes
-    const handleSubscriptionChange = () => {
-      const now = Date.now()
-
-      // Prevent multiple fetches within a short time period
-      if (now - lastFetchRef.current < 5000 || isRefreshingRef.current) {
-        return
-      }
-
-      isRefreshingRef.current = true
-      lastFetchRef.current = now
-
-      Promise.all([fetchStatus(true), details(true)]).finally(() => {
-        isRefreshingRef.current = false
-      })
-    }
-
-    window.addEventListener("subscription-changed", handleSubscriptionChange)
-
-    return () => {
-      clearTimeout(timeoutId)
-      window.removeEventListener("subscription-changed", handleSubscriptionChange)
-=======
     // Only clear cache and force refresh once on initial mount
     if (!initialRefreshDoneRef.current) {
       clearCache()
@@ -86,7 +35,6 @@
         clearInterval(refreshIntervalRef.current)
         refreshIntervalRef.current = null
       }
->>>>>>> 8b867172
     }
   }, [fetchStatus, details])
 
