--- conflicted
+++ resolved
@@ -175,12 +175,7 @@
     return next < cards.length ? next : 0
   }, [cards, currentQuestionIndex])
 
-<<<<<<< HEAD
-
-  // Handle quiz completion with proper feedback
-=======
     // Handle quiz completion with proper feedback
->>>>>>> c4e30dcf
   const handleQuizCompletion = useCallback(() => {
     setIsFinishing(true)
 
@@ -211,18 +206,6 @@
   }, [cards, computeNextIndex, dispatch, currentQuestionIndex, handleQuizCompletion])
 
 
-
-  // Move to next card using adaptive scheduler
-  const moveToNextCard = useCallback(() => {
-    if (!cards?.length) return
-    const nextIndex = computeNextIndex()
-    setFlipped(false)
-    if (nextIndex === 0 && currentQuestionIndex === cards.length - 1) {
-      handleQuizCompletion()
-    } else {
-      dispatch(setCurrentFlashCard(nextIndex))
-    }
-  }, [cards, computeNextIndex, dispatch, currentQuestionIndex, handleQuizCompletion])
 
   // Handle self rating
   const handleSelfRating = useCallback(
