--- conflicted
+++ resolved
@@ -91,7 +91,6 @@
       } catch (error: any) {
         onSubscriptionError?.(error)
       }
-<<<<<<< HEAD
     },
     [onSubscriptionSuccess, onSubscriptionError],
   )
@@ -114,20 +113,6 @@
     [subscriptionData?.isEnterprise],
   )
 
-=======
-    } catch (error: any) {
-      onSubscriptionError?.(error)
-    }
-  }, [onSubscriptionSuccess, onSubscriptionError])
-
-  const canSubscribeToPlan = useCallback((planId: string) => {
-    return subscriptionState.data?.planId !== planId
-  }, [subscriptionState.data?.planId])
-
-  const isSubscribedToAnyPaidPlan = !!subscriptionState.data?.isSubscribed && !!subscriptionState.data?.isPaidPlan
-  const isSubscribedToAllPlans = subscriptionState.data?.isEnterprise ?? false
-  const canDownloadPDF = isSubscribedToAnyPaidPlan || isSubscribedToAllPlans;
->>>>>>> 8301968d
   return {
     data: subscriptionData,
     isSubscribed,
